"""
Creates graphs for task re-ranking metrics from an ECResults checkpoint.
Requires metrics to be available in a recognitionTaskMetrics dict: you can specify this via --storeTaskMetrics.
Or you can attempt to back add them using the --addTaskMetrics function.

Usage: Example script is in taskRankGraphs.

Note: this requires a container with sklearn installed. A sample container is available in /om2/user/zyzzyva/ec/sklearn-container.img
"""

from ec import *
import dill
import numpy as np
import matplotlib
matplotlib.use('Agg')
import matplotlib.pyplot as plot
from matplotlib.ticker import MaxNLocator
import matplotlib.lines as mlines
from matplotlib.offsetbox import OffsetImage, AnnotationBbox

import matplotlib
plot.style.use('seaborn-whitegrid')

import text
from text import LearnedFeatureExtractor
from scipy import stats

np.set_printoptions(threshold=np.inf) #Print full arrays for debugging

from scipy.stats import entropy


def loadfun(x):
	with open(x, 'rb') as handle:
		result = dill.load(handle)
	return result

class Bunch(object):
	def __init__(self, d):
		self.__dict__.update(d)

	def __setitem__(self, key, item):
		self.__dict__[key] = item

	def __getitem__(self, key):
		return self.__dict__[key]

relu = 'relu'
tanh = 'tanh'
sigmoid = 'sigmoid'
DeepFeatureExtractor = 'DeepFeatureExtractor'
LearnedFeatureExtractor = 'LearnedFeatureExtractor'
TowerFeatureExtractor = 'TowerFeatureExtractor'

def parseResultsPath(p):
	def maybe_eval(s):
		try:
			return eval(s)
		except BaseException:
			return s

	p = os.path.basename(p)
	p = p[:p.rfind('.')]
	domain = p[:p.index('_')]
	rest = p.split('_')[1:]
	if rest[-1] == "baselines":
		rest.pop()
	parameters = {ECResult.parameterOfAbbreviation(k): maybe_eval(v)
				  for binding in rest if '=' in binding
				  for [k, v] in [binding.split('=')]}
	parameters['domain'] = domain
	return Bunch(parameters)

def loadResult(path, export):
	result = loadfun(path)
	print("loaded path:", path)
	if not hasattr(result, "recognitionTaskMetrics"):
		print("No recognitionTaskMetrics found, aborting.")
		assert False

	domain = parseResultsPath(path)['domain']
	iterations = parseResultsPath(path)['iterations'] 
	recognitionTaskMetrics = result.recognitionTaskMetrics

	# Create a folder for the domain if it does not exist.
	if not os.path.exists(os.path.join(export, domain)):
		os.makedirs(os.path.join(export, domain))
		
	return result, domain, iterations, recognitionTaskMetrics

def softmax(x):
	"""Compute softmax values for each sets of scores in x."""
	return np.exp(x) / np.sum(np.exp(x))

def normalizeAndEntropy(x):
	return entropy(softmax(x))

def exportTaskTimes(
	resultPaths,
	experimentNames,
	timesArg,
	export):
	"""Exports the task time information to the output file"""
	for j, path in enumerate(resultPaths):
		print("Logging result: " + path)
		result, domain, iterations, recognitionTaskMetrics = loadResult(path, export)
		enumerationTimeout = result.parameters['enumerationTimeout'] 

		# Get all the times.
		tasks = [t for t in recognitionTaskMetrics if timesArg in recognitionTaskMetrics[t]]
		taskTimes = [recognitionTaskMetrics[t][timesArg] for t in tasks]

		solvedTaskTimes = [time for time in taskTimes if time is not None ]
		# Replace the Nones with enumeration timeout for the purpose of this.
		taskTimes = [time if time is not None else enumerationTimeout for time in taskTimes]
		taskNames=[t.name for t in tasks]


		# Log Results.
		print("Solved tasks: " + str(len(solvedTaskTimes)))
		print ("Total tasks this round: " + str(len(taskTimes)))
		print("Average solve time (secs): " + str(np.mean(solvedTaskTimes)))
		print("Total time spent solving tasks (secs): " + str(np.sum(taskTimes)))

		for i, name in enumerate(taskNames):
			print("TASK: " + name + " TIME: " + str(taskTimes[i]))


def plotTimeMetrics(
	resultPaths,
	experimentNames,
	outlierThreshold,
	metricsToPlot,
	timesArg,
	export=None):
	"""Plots task times vs. the desired metrics (ie. entropy) for each checkpoint iteration."""


	for j, path in enumerate(resultPaths):
		result, domain, iterations, recognitionTaskMetrics = loadResult(path, export)

		if experimentNames is None:
			experimentName = "none"
		else:
			experimentName = experimentNames[j]

		# Get all the times.
		tasks = [t for t in recognitionTaskMetrics if timesArg in recognitionTaskMetrics[t]]
		taskTimes = [recognitionTaskMetrics[t][timesArg] for t in tasks]
		# Replace the Nones with -1 for the purpose of this.
		taskTimes = [time if time is not None else -1.0 for time in taskTimes]
		taskNames=[t.name for t in tasks]

		for k, metricToPlot in enumerate(metricsToPlot):
			print("Plotting metric: " + metricToPlot)

			taskMetrics = [recognitionTaskMetrics[t][metricToPlot] for t in tasks]

			if outlierThreshold:
				# Threshold to only outlierThreshold stddeviations from the median
				ceiling = outlierThreshold
				noOutliersNames, noOutliersTimes, noOutliersMetrics = [], [], []
				for t in range(len(taskTimes)):
					if taskTimes[t] < ceiling:
						noOutliersTimes.append(taskTimes[t])
						noOutliersMetrics.append(taskMetrics[t])
						noOutliersNames.append(taskNames[t])
				taskNames, taskTimes, taskMetrics = noOutliersNames, noOutliersTimes, noOutliersMetrics

			if outlierThreshold:
				xlabel = ('Recognition Best Times, Outlier Threshold: %d' % (outlierThreshold))
			else:
				xlabel = ('Recognition Best Times')
			title = ("Experiment: %s Domain: %s, Iteration: %d" % (experimentName, domain, iterations))
			ylabel = metricToPlot
			export_name = experimentName + metricToPlot + "_iters_" + str(iterations) + "outlier_threshold_" + str(outlierThreshold) + "_time_plot.png"

			plot.scatter(taskTimes, taskMetrics)
			plot.xlabel(xlabel)
			plot.ylabel(ylabel)
			plot.title(title)
			plot.savefig(os.path.join(export, domain, export_name))

			print("Plotted metric without labels.")

			# Also try plotting with labels.
			times_and_metrics = np.column_stack((taskTimes, taskMetrics))
			plotEmbeddingWithLabels(
				times_and_metrics,
				taskNames,
				title,
				os.path.join(export, domain, "labels_" + export_name),
				xlabel,
				ylabel)

			print("Plotted metric with labels.")
	return



def plotEmbeddingWithLabels(embeddings, labels, title, exportPath, xlabel=None, ylabel=None):
	plot.figure(figsize=(20,20))
	for i, label in enumerate(labels):
		x, y = embeddings[i, 0], embeddings[i, 1]
		plot.scatter(x,y)
		plot.text(x+0.02, y+0.02, label, fontsize=8)
	plot.title(title)
	if xlabel:
		plot.xlabel(xlabel)
	if ylabel:
		plot.ylabel(ylabel)
	plot.savefig(exportPath)
	return

def plotEmbeddingWithImages(embeddings, images, title, exportPath, xlabel=None, ylabel=None, image_zoom=1):
	"""
	Plots embeddings with thumbnail images.
	Reference: https://www.kaggle.com/gaborvecsei/plants-t-sne
	"""
	fig, ax = plot.subplots(figsize=(45,45))
	artists = []
	for xy, i in zip(embeddings, images):
		x0, y0 = xy
		img = OffsetImage(i, zoom=1)
		ab = AnnotationBbox(img, (x0, y0), xycoords='data', frameon=False)
		artists.append(ax.add_artist(ab))

	ax.update_datalim(embeddings)
	ax.autoscale()

	plot.title(title)
	if xlabel:
		plot.xlabel(xlabel)
	if ylabel:
		plot.ylabel(ylabel)
	print("Saving to: " + exportPath)
	plot.savefig(exportPath)
	return

def makeLogoImage(im):
	im = np.reshape(np.array(im),(128, 128))
	# Make black and white.
	black_mask = im != 0
	white_mask = im == 0
	im[black_mask] = 0
	im[white_mask] = 255

	alpha = np.zeros(im.shape)
	alpha[black_mask] = 255
	# Need to make it the opposite for alpha.
	im = np.dstack([im, im, im, alpha])
	return im

def makeTowerImage(im):
	# Set the black pixels to transparent.
	black_mask = im[:, :, 0] == 0
	alpha = np.ones((256,256)) * 255
	alpha[black_mask] = 0
	im = np.dstack([im, alpha])
	return im

<<<<<<< HEAD
def printTaskExamples(taskType, task):
	print(task.name)
	for example in task.examples:
		if taskType == 'text':
			print("%s -> %s" % ("".join(example[0][0]), "".join(example[1])))
		if taskType == 'list':
			print("%s -> %s" % (str(example[0][0]), str(example[1])))
		else:
			print(example)
	print('\n')
=======
def makeRationalImage(im):
	im = np.reshape(np.array(im),(64, 64))
	# Make black and white.
	black_mask = im != 0
	white_mask = im == 0
	im[black_mask] = 0
	im[white_mask] = 255

	alpha = np.zeros(im.shape)
	alpha[black_mask] = 255
	# Need to make it the opposite for alpha.
	im = np.dstack([im, im, im, alpha])
	return im
>>>>>>> 783fa303

def plotTSNE(
	resultPaths,
	experimentNames,
	metricsToCluster,
	tsneLearningRate,
	labelWithImages,
	export=None,
	printExamples=None):
	"""Plots TSNE clusters of the given metrics. Requires Sklearn."""

	from sklearn.manifold import TSNE

	if metricsToCluster is None:
		return

	for j, path in enumerate(resultPaths):
		result, domain, iterations, recognitionTaskMetrics = loadResult(path, export)
		if experimentNames is None:
			experimentName = "none"
		else:
			experimentName = experimentNames[j]

		for k, metricToCluster in enumerate(metricsToCluster):
			print("Clustering metric: " + metricToCluster)
			tsne = TSNE(random_state=0, learning_rate=tsneLearningRate)
			taskNames, taskMetrics = [], []

			print(len(recognitionTaskMetrics))

			for task in sorted(recognitionTaskMetrics.keys(), key=lambda task : task.name):
				if metricToCluster in recognitionTaskMetrics[task]:
					if printExamples:
						printTaskExamples(printExamples, task)

					if recognitionTaskMetrics[task][metricToCluster] is not None:
						taskNames.append(task.name)  
						taskMetrics.append(recognitionTaskMetrics[task][metricToCluster])

			taskNames = np.array(taskNames)
			taskMetrics = np.array(taskMetrics)
			print(taskNames.shape, taskMetrics.shape)
			print("Clustering %d tasks with embeddings of shape: %s" % (len(taskMetrics), str(taskMetrics[0].shape)) )
			
			clusteredTaskMetrics = tsne.fit_transform(taskMetrics)
			title = ("Metric: %s, Domain: %s, Experiment: %s, Iteration: %d" % (metricToCluster, domain, experimentName, iterations))

			if labelWithImages:
				images = []
				for i, task in enumerate(recognitionTaskMetrics):
					if 'taskImages' not in recognitionTaskMetrics[task] and domain == 'tower': recognitionTaskMetrics[task]['taskImages'] = task.getImage(pretty=True) # BUG: this shouldn't be necessaryd
					if 'taskImages' not in recognitionTaskMetrics[task] and domain == 'rational': recognitionTaskMetrics[task]['taskImages'] = task.features
					if 'taskImages' not in recognitionTaskMetrics[task] and domain == 'logo': recognitionTaskMetrics[task]['taskImages'] = task.highresolution
					im = np.array(recognitionTaskMetrics[task]['taskImages'])
					if domain == 'logo':
						im = makeLogoImage(im)
					elif domain == 'tower':
						im = makeTowerImage(im)
					elif domain == 'rational':
						im = makeRationalImage(im)
					images.append(im)

				plotEmbeddingWithImages(clusteredTaskMetrics, 
					images, 
					title, 
					os.path.join(export, domain, experimentName + metricToCluster + "_iters_" + str(iterations) + "_tsne_images.png"))
			else:
				plotEmbeddingWithLabels(clusteredTaskMetrics, 
					taskNames, 
					title, 
					os.path.join(export, domain, experimentName + metricToCluster + "_iters_" + str(iterations) + "_tsne_labels.png"))

	
if __name__ == "__main__":
	import sys

	import argparse

	parser = argparse.ArgumentParser(description = "")
	parser.add_argument("--checkpoints",nargs='+')
	parser.add_argument ("--experimentNames", nargs='+', type=str, default=None)
	parser.add_argument("--metricsToPlot", nargs='+',type=str)
	parser.add_argument("--times", type=str, default='recognitionBestTimes')
	parser.add_argument("--exportTaskTimes", type=bool)
	parser.add_argument("--outlierThreshold", type=float, default=None)
	parser.add_argument("--metricsToCluster", nargs='+', type=str, default=None)
	parser.add_argument("--tsneLearningRate", type=float, default=250.0)
	parser.add_argument("--labelWithImages", type=bool, default=None)
	parser.add_argument('--printExamples', type=str, default=None)
	parser.add_argument("--export","-e",
						type=str, default='data')

	arguments = parser.parse_args()

	if arguments.exportTaskTimes:
		exportTaskTimes(arguments.checkpoints,
						arguments.experimentNames,
						arguments.times,
						arguments.export)

	if arguments.metricsToPlot:
		plotTimeMetrics(arguments.checkpoints,
						arguments.experimentNames,
						arguments.outlierThreshold,
						arguments.metricsToPlot,
						arguments.times,
						arguments.export)

	if arguments.metricsToCluster:
		plotTSNE(arguments.checkpoints,
				 arguments.experimentNames,
				 arguments.metricsToCluster,
				 arguments.tsneLearningRate,
				 arguments.labelWithImages,
				 arguments.export,
				 arguments.printExamples)<|MERGE_RESOLUTION|>--- conflicted
+++ resolved
@@ -259,7 +259,21 @@
 	im = np.dstack([im, alpha])
 	return im
 
-<<<<<<< HEAD
+
+def makeRationalImage(im):
+	im = np.reshape(np.array(im),(64, 64))
+	# Make black and white.
+	black_mask = im != 0
+	white_mask = im == 0
+	im[black_mask] = 0
+	im[white_mask] = 255
+
+	alpha = np.zeros(im.shape)
+	alpha[black_mask] = 255
+	# Need to make it the opposite for alpha.
+	im = np.dstack([im, im, im, alpha])
+	return im
+
 def printTaskExamples(taskType, task):
 	print(task.name)
 	for example in task.examples:
@@ -270,21 +284,6 @@
 		else:
 			print(example)
 	print('\n')
-=======
-def makeRationalImage(im):
-	im = np.reshape(np.array(im),(64, 64))
-	# Make black and white.
-	black_mask = im != 0
-	white_mask = im == 0
-	im[black_mask] = 0
-	im[white_mask] = 255
-
-	alpha = np.zeros(im.shape)
-	alpha[black_mask] = 255
-	# Need to make it the opposite for alpha.
-	im = np.dstack([im, im, im, alpha])
-	return im
->>>>>>> 783fa303
 
 def plotTSNE(
 	resultPaths,
