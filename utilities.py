--- conflicted
+++ resolved
@@ -494,25 +494,6 @@
 
 
 def runWithTimeout(k, timeout):
-<<<<<<< HEAD
-    if timeout is None:
-        return k()
-
-    def timeoutCallBack(_1, _2): raise RunWithTimeout()
-    signal.signal(signal.SIGVTALRM, timeoutCallBack)
-    signal.setitimer(signal.ITIMER_VIRTUAL, timeout)
-
-    try:
-        result = k()
-        signal.signal(signal.SIGVTALRM, lambda *_: None)
-        signal.setitimer(signal.ITIMER_VIRTUAL, 0)
-        return result
-    except RunWithTimeout:
-        raise RunWithTimeout()
-    except BaseException:
-        signal.signal(signal.SIGVTALRM, lambda *_: None)
-        signal.setitimer(signal.ITIMER_VIRTUAL, 0)
-=======
     if timeout is None: return k()
     def timeoutCallBack(_1,_2):
         raise RunWithTimeout()
@@ -528,7 +509,6 @@
     except:
         signal.signal(signal.SIGPROF, lambda *_:None)
         signal.setitimer(signal.ITIMER_PROF, 0)
->>>>>>> e7a8dd2c
         raise
 
 
@@ -573,11 +553,6 @@
 
 if __name__ == "__main__":
     def f():
-<<<<<<< HEAD
-        return 5 / 0
-    eprint(runWithTimeout(f, 0.1))
-=======
         while True: pass
         return 5/0
-    eprint(runWithTimeout(f, 0.01))
->>>>>>> e7a8dd2c
+    eprint(runWithTimeout(f, 0.01))