--- conflicted
+++ resolved
@@ -554,7 +554,7 @@
                        "\tmax:", int(max(times) + 0.5),
                        "\tstandard deviation", int(standardDeviation(times) + 0.5))
 
-<<<<<<< HEAD
+
         # Incorporate frontiers from anything that was not hit,
         # but which we either hit on the previous iteration,
         # or for which we have strong supervision
@@ -566,15 +566,7 @@
                 f = Frontier.makeEmpty(f.task)
             _frontiers.append(f.topK(maximumFrontier))
         frontiers = _frontiers
-=======
-        # Incorporate frontiers from anything that was not hit
-        frontiers = [
-            f if not f.empty else grammar.rescoreFrontier(
-                result.taskSolutions.get(
-                    f.task, Frontier.makeEmpty(
-                        f.task))) for f in frontiers]
-        frontiers = [f.topK(maximumFrontier) for f in frontiers]
->>>>>>> 0ef5d883
+
 
         eprint("Showing the top 5 programs in each frontier:")
         for f in frontiers:
@@ -610,25 +602,6 @@
         result.grammars.append(grammar)
         eprint("Grammar after iteration %d:" % (j + 1))
         eprint(grammar)
-<<<<<<< HEAD
-=======
-
-        
-        # eprint(
-        #     "Expected uses of each grammar production after iteration %d:" %
-        #     (j + 1))
-        # productionUses = FragmentGrammar.fromGrammar(grammar).\
-        #     expectedUses([f for f in frontiers if not f.empty]).actualUses
-        # productionUses = {
-        #     p: productionUses.get(
-        #         p, 0.) for p in grammar.primitives}
-        # for p in sorted(
-        #         productionUses.keys(),
-        #         key=lambda p: -
-        #         productionUses[p]):
-        #     eprint("<uses>=%.2f\t%s" % (productionUses[p], p))
-        # eprint()
->>>>>>> 0ef5d883
 
         
         if outputPrefix is not None:
